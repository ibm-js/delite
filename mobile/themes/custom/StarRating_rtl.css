--- conflicted
+++ resolved
@@ -1,14 +1,10 @@
-<<<<<<< HEAD
-.duiStarRatingStarIcon {
-=======
-.mblStarRating.mblStarRatingHovered {
+.duiStarRating.duiStarRatingHovered {
   opacity: 0.5;
 }
-.mblStarRating {
+.duiStarRating {
   -ms-touch-action: none;
 }
-.mblStarRatingStarIcon {
->>>>>>> 80b33709
+.duiStarRatingStarIcon {
   height: 40px;
   width: 40px;
   background-image: url('../common/images/yellow-stars-40.png');
