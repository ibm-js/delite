--- conflicted
+++ resolved
@@ -1,15 +1,11 @@
-<<<<<<< HEAD
 .duiStarRating{
-=======
-.mblStarRating{
-	&.mblStarRatingHovered{
+	&.duiStarRatingHovered{
 		opacity: 0.5;
 	}
 }
 
-.mblStarRating{
+.duiStarRating{
 	-ms-touch-action: none;
->>>>>>> 80b33709
 }
 
 .duiStarRatingStarIcon{
