<<<<<<< HEAD
.duiStarRatingStarIcon {
=======
.mblToolBarButtonHasArrow-styles {
  width: 27px;
  height: 27px;
  border-radius: 20px;
  border: 2px solid #ffffff;
  padding: 0px;
  margin: 0px;
  margin-top: 8px;
  margin-bottom: 8px;
  background-image: url("images/dark/back.png");
  background-position: 50% 50%;
  background-size: 27px 27px;
  background-repeat: no-repeat;
}
.mblStarRating.mblStarRatingHovered {
  opacity: 0.5;
}
.mblStarRating {
  -ms-touch-action: none;
}
.mblStarRatingStarIcon {
>>>>>>> 80b33709
  height: 40px;
  width: 40px;
  background-image: url('../common/images/yellow-stars-40.png');
  background-repeat: no-repeat;
}
.duiStarRatingEmptyStar {
  background-position: -40px 0px;
}
.duiStarRatingHalfStar {
  background-position: -80px 0px;
}<|MERGE_RESOLUTION|>--- conflicted
+++ resolved
@@ -1,28 +1,10 @@
-<<<<<<< HEAD
-.duiStarRatingStarIcon {
-=======
-.mblToolBarButtonHasArrow-styles {
-  width: 27px;
-  height: 27px;
-  border-radius: 20px;
-  border: 2px solid #ffffff;
-  padding: 0px;
-  margin: 0px;
-  margin-top: 8px;
-  margin-bottom: 8px;
-  background-image: url("images/dark/back.png");
-  background-position: 50% 50%;
-  background-size: 27px 27px;
-  background-repeat: no-repeat;
-}
-.mblStarRating.mblStarRatingHovered {
+.duiStarRating.duiStarRatingHovered {
   opacity: 0.5;
 }
-.mblStarRating {
+.duiStarRating {
   -ms-touch-action: none;
 }
-.mblStarRatingStarIcon {
->>>>>>> 80b33709
+.duiStarRatingStarIcon {
   height: 40px;
   width: 40px;
   background-image: url('../common/images/yellow-stars-40.png');
